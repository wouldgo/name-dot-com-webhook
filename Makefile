--- conflicted
+++ resolved
@@ -33,13 +33,7 @@
 .PHONY: rendered-manifest.yaml
 rendered-manifest.yaml:
 	helm template \
-<<<<<<< HEAD
-	      --set image.repository=$(IMAGE_NAME) \
-        --set image.tag=$(IMAGE_TAG) \
-        deploy/name-dot-com-webhook > "$(OUT)/rendered-manifest.yaml"
-=======
 	    --name example-webhook \
             --set image.repository=$(IMAGE_NAME) \
             --set image.tag=$(IMAGE_TAG) \
-            deploy/example-webhook > "$(OUT)/rendered-manifest.yaml"
->>>>>>> 9ea71aef
+            deploy/example-webhook > "$(OUT)/rendered-manifest.yaml"